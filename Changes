--- conflicted
+++ resolved
@@ -1,12 +1,9 @@
-<<<<<<< HEAD
 1.06	-Remove dependencies on interface configuration files. Everything figured out using ip route and ip addr.
 	
-=======
 1.05    -Delete user-defined chains for the "nat" and "mangle" tables.
 	-Create Net::Netmask objects using the new2() constructor, which returns
 	 undef in cases when the address or mask can't be parsed.
 
->>>>>>> 96443b29
 1.04    -Add two new convenience methods: add_route() and force_route().
 	-Add explicit pre-run and post-run scripts.
 
