package Net::ISP::Balance;

use strict;
use Fcntl ':flock';
use Carp 'croak','carp';

eval 'use Net::Netmask';
eval 'use Net::ISP::Balance::ConfigData';

<<<<<<< HEAD
our $VERSION    = '1.06';
=======
our $VERSION    = '1.05';
>>>>>>> 96443b29

=head1 NAME

Net::ISP::Balance - Support load balancing across multiple internet service providers

=head1 SYNOPSIS

 use Net::ISP::Balance;

 # initialize the module with its configuration file
 my $bal = Net::ISP::Balance->new('/etc/network/balance.conf');

 $bal->verbose(1);    # verbosely print routing and firewall 
                      #  commands to STDERR before running them.
 $bal->echo_only(1);  # echo commands to STDOUT; don't execute them.

 # mark the balanced services that are up
 $bal->up('CABLE','DSL','SATELLITE');

 # write out routing and firewall commands
 $bal->set_routes_and_firewall();

 # write out a forwarding rule
 $bal->forward(80 => '192.168.10.35');  # forward web requests to this host

 # write out an arbitrary routing rule
 $bal->ip_route('add 192.168.100.1  dev eth0 src 198.162.1.14');

 # write out an arbitrary iptables rule
 $bal->iptables('-A INCOMING -p tcp --dport 6000 -j REJECT');

 # get information about all services
 my @s = $bal->service_names;
 for my $s (@s) {
    print $bal->dev($s);
    print $bal->ip($s);
    print $bal->gw($s);
    print $bal->net($s);
    print $bal->fwmark($s);
    print $bal->table($s);
    print $bal->running($s);
 }

=cut

use Carp;

=head1 USAGE

This library supports load_balance.pl, a script to load-balance a home
network across two or more Internet Service Providers (ISP). The
load_balance.pl script can be found in the bin subdirectory of this
distribution. Installation and configuration instructions can be found
at http://lstein.github.io/Net-ISP-Balance/.

=head1 FREQUENTLY-USED METHODS

Here are the class methods for this module that can be called on the
class name.

=head2 $bal = Net::ISP::Balance->new('/path/to/config_file.conf');

Creates a new balancer object. 

The first optional argument is the balancer configuration file, which
defaults to /etc/network/balance.conf on Ubuntu/Debian-derived
systems, and /etc/sysconfig/network-scripts/balance.conf on
RedHat/CentOS-derived systems. From hereon, we'll refer to the base of
the various configuration files as $ETC_NETWORK.

=cut

sub new {
    my $class = shift;
    my ($conf,$dummy_test_data)  = @_;
    $conf       ||= $class->default_conf_file;
    $conf       && -r $conf       || croak 'Must provide a readable configuration file path';
    my $self  = bless {
	verbose   => 0,
	echo_only => 0,
	services  => {},
	rules_directory => $class->default_rules_directory,
	lsm_conf_file   => $class->default_lsm_conf_file,
	lsm_scripts_dir => $class->default_lsm_scripts_dir,
	bal_conf_file   => $conf,
	dummy_data      => $dummy_test_data,
    },ref $class || $class;

    $self->_parse_configuration_file($conf);
    $self->_collect_interfaces();

    return $self;
}

=head2 $bal->set_routes_and_firewall

Once the Balance objecty is created, call set_routes_and_firewall() to
configure the routing tables and firewall for load balancing. These
rules will either be executed on the system, or printed to standard
output as a series of shell script commands if echo_only() is set to
true.

The routing tables and firewall rules are based on the configuration
described in $ETC_NETWORK/balance.conf. You may add custom routes and
rules by creating files in $ETC_NETWORK/balance/routes and
$ETC_NETWORK/balance/firewall. The former contains a series of files
or perl scripts that define additional routing rules. The latter
contains files or perl scripts that define additional firewall rules.

Files located in $ETC_NETWORK/balance/pre-run will be executed just
before load_balance.pl emits any route/firewall commands, while those
in $ETC_NETWORK/balance/post-run will be run after load_balance.pl is
finished.

Any files you put into these directories will be read in alphabetic
order and added to the routes and/or firewall rules emitted by the
load balancing script.Contained in this directory are subdirectories named "routes" and
"firewall". The former contains a series of files or perl scripts that
define additional routing rules. The latter contains files or perl
scripts that define additional firewall rules.

Note that files ending in ~ or starting with # are treated as autosave files 
and ignored.

A typical routing rules file will look like the example shown
below.

 # file: /etc/network/balance/01.my_routes
 ip route add 192.168.100.1  dev eth0 src 198.162.1.14
 ip route add 192.168.1.0/24 dev eth2 src 10.0.0.4

Each line will be sent to the shell, and it is intended (but not
required) that these be calls to the "ip" command. General shell
scripting constructs are not allowed here.

A typical firewall rules file will look like the example shown here:

 # file: /etc/network/firewall/01.my_firewall_rules

 # accept incoming telnet connections to the router
 iptable -A INPUT -p tcp --syn --dport telnet -j ACCEPT

 # masquerade connections to the DSL modem's control interface
 iptables -t nat -A POSTROUTING -o eth2 -j MASQUERADE

You may also insert routing and firewall rules via fragments of Perl
code, which is convenient because you don't have to hard-code any
network addresses and can make use of a variety of shortcuts. To do
this, simply end the file's name with .pl and make it executable.

Here's an example that defines a series of port forwarding rules for
incoming connections:

 # file: /etc/network/firewall/02.forwardings.pl 

 $B->forward(80 => '192.168.10.35'); # forward port 80 to internal web server
 $B->forward(443=> '192.168.10.35'); # forward port 443 to 
 $B->forward(23 => '192.168.10.35:22'); # forward port 23 to ssh on  web sever

The main thing to know is that on entry to the script the global
variable $B will contain an initialized instance of a
Net::ISP::Balance object. You may then make method calls on this
object to emit firewall and routing rules.

A typical routing rules file will look like the example shown
below.

 # file: /etc/network/balance/01.my_routes
 ip route add 192.168.100.1  dev eth0 src 198.162.1.14
 ip route add 192.168.1.0/24 dev eth2 src 10.0.0.4

Each line will be sent to the shell, and it is intended (but not
required) that these be calls to the "ip" command. General shell
scripting constructs are not allowed here.

A typical firewall rules file will look like the example shown here:

 # file: /etc/network/firewall/01.my_firewall_rules

 # accept incoming telnet connections to the router
 iptable -A INPUT -p tcp --syn --dport telnet -j ACCEPT

 # masquerade connections to the DSL modem's control interface
 iptables -t nat -A POSTROUTING -o eth2 -j MASQUERADE

You may also insert routing and firewall rules via fragments of Perl
code, which is convenient because you don't have to hard-code any
network addresses and can make use of a variety of shortcuts. To do
this, simply end the file's name with .pl and make it executable.

Here's an example that defines a series of port forwarding rules for
incoming connections:

 # file: /etc/network/firewall/02.forwardings.pl 

 $B->forward(80 => '192.168.10.35'); # forward port 80 to internal web server
 $B->forward(443=> '192.168.10.35'); # forward port 443 to 
 $B->forward(23 => '192.168.10.35:22'); # forward port 23 to ssh on  web sever

The main thing to know is that on entry to the script the global
variable $B will contain an initialized instance of a
Net::ISP::Balance object. You may then make method calls on this
object to emit firewall and routing rules.

=cut

sub set_routes_and_firewall {
    my $self = shift;
    unless ($self->isp_services) {
	warn "No ISP services seem to be up. Not altering routing tables or firewall.\n";
	return;
    }
    $self->pre_run_rules();
    $self->enable_forwarding(0);
    $self->set_routes();
    $self->set_firewall();
    $self->enable_forwarding(1);
    $self->post_run_rules();
}

=head2 $verbose = $bal->verbose([boolean]);

sub bal_conf_file { my $self = shift; my $d = $self->{bal_conf_file};
$self->{bal_conf_file} = shift if @_; $d; } Get/set verbosity of
the module. If verbose is true, then firewall and routing rules
will be echoed to STDERR before being executed on the system.

=cut

sub verbose {
    my $self = shift;
    my $d    = $self->{verbose};
    $self->{verbose} = shift if @_;
    $d;
}

=head2 $echo = $bal->echo_only([boolean]);

Get/set the echo_only flag. If this is true (default false), then
routing and firewall rules will be printed to STDOUT rathar than being
executed.

=cut

sub echo_only {
    my $self = shift;
    my $d    = $self->{echo_only};
    $self->{echo_only} = shift if @_;
    $d;
}

=head2 $result_code = $bal->sh(@args)

Pass @args to the shell for execution. If echo_only() is set to true,
the command will not be executed, but instead be printed to standard
output.

Example:

 $bal->sh('ip rule flush');

The result code is the same as CORE::system().

=cut

sub sh {
    my $self = shift;
    my @args  = @_;
    my $arg   = join ' ',@args;
    chomp($arg);
    carp $arg   if $self->verbose;
    if ($self->echo_only) {
	$arg .= "\n";
	print $arg;
    } else {
	system $arg;
    }
}

=head2 $bal->iptables(@args)

Invoke sh() to call "iptables @args". 

Example:

 $bal->iptables('-A OUTPUT -o eth0 -j DROP');

You may pass an array reference to iptables(), in which case iptables
is called on each member of the array in turn.

Example:

 $bal->iptables(['-P OUTPUT  DROP',
                 '-P INPUT   DROP',
                 '-P FORWARD DROP']);

Note that the method keeps track of rules; if you try to enter the
same iptables rule more than once the redundant ones will be ignored.

=cut

my %seen_rule;

sub iptables {
    my $self = shift;
    if (ref $_[0] eq 'ARRAY') {
	$seen_rule{$_}++   || $self->sh('iptables',$_) foreach @{$_[0]};
    } else {
	$seen_rule{"@_"}++ || $self->sh('iptables',@_)
    }
}

sub _iptables_add_rule {
    my $self = shift;
    my ($operation,$chain,$table,@args) = @_;
    croak "You must provide a chain name" unless $chain;
    my $op  = $operation eq 'append' ? '-A'
	     :$operation eq 'delete' ? '-D'
	     :$operation eq 'check ' ? '-C'
	     :$operation eq 'insert' ? '-I'
	     :'-A';
    
    my $command = '';
    $command   .= "-t $table " if $table;
    $command   .= "$op $chain ";
    $command   .= $self->_process_iptable_options(@args);
    $self->iptables($command);
}

sub iptables_append {
    my $self = shift;
    my ($table,$chain,@args) = @_;
    $self->_iptables_add_rule('append',$table,$chain,@args);
}

sub iptables_delete {
    my $self = shift;
    my ($table,$chain,@args) = @_;
    $self->_iptables_add_rule('delete',$table,$chain,@args);
}

sub iptables_check {
    my $self = shift;
    my ($table,$chain,@args) = @_;
    $self->_iptables_add_rule('check',$table,$chain,@args);
}

sub iptables_insert {
    my $self = shift;
    my ($table,$chain,@args) = @_;
    $self->_iptables_add_rule('insert',$table,$chain,@args);
}

=head2 $bal->firewall_rule($chain,$table,@args)

Issue an iptables firewall rule.

 $chain -- The chain to apply the rule to, e.g. "INPUT". 
 
 $table -- The table to apply the rule to, e.g. "nat". Undef defaults to
           the standard "filter" table.

 @args  -- The other arguments to pass to iptables.

Here is a typical example of blocking incoming connections to port 25:

 $bal->firewall_rule(INPUT=>undef,-p=>'tcp',-dport=>25,-j=>'REJECT');

This will issue the following command:

 iptables -A INPUT -p tcp --dport 25 -j REJECT

The default operation is to append the rule to the chain using
-A. This can be changed by passing $bal->firewall_op() any of the
strings "append", "delete", "insert" or "check". Subsequent calls to
firewall_rule() will return commands for the indicated function:

 $bal->firewall_op('delete');
 $bal->firewall_rule(INPUT=>undef,-p=>'tcp',-dport=>25,-j=>'REJECT');
 # gives  iptables -A INPUT -p tcp --dport 25 -j REJECT

If you want to apply a series of deletes and then revert to the
original append behavior, then it is easiest to localize the hash key
"firewall_op":

 {
   local $bal->{firewall_op} = 'delete';
   $bal->firewall_rule(INPUT=>undef,-dport=>25,-j=>'ACCEPT');
   $bal->firewall_rule(INPUT->undef,-dport=>80,-j=>'ACCEPT');
 }
 
   $bal->firewall_rule(INPUT=>undef,-dport=>25,-j=>'DROP');
   $bal->firewall_rule(INPUT=>undef,-dport=>80,-j=>'DROP');

=cut

sub firewall_rule {
    my $self = shift;
    my ($chain,$table,@args) = @_;
    my $operation = $self->firewall_op();
    $self->_iptables_add_rule($operation,$chain,$table,@args);
}

sub firewall_op {
    my $self = shift;
    if (@_) {
	$self->{firewall_op} = shift;
	return;
    }
    my $d = $self->{firewall_op} || 'append';
    return $d;
}

=head2 $bal->force_route($service_or_device,@selectors)

The force_route() method issues iptables commands that will force
certain traffic to travel over a particular ISP service or network
device. This is useful, for example, when one of your ISPs acts as
your e-mail relay and only accepts connections from the IP address
it assigns.

$service_or_device is the symbolic name of an ISP service
(e.g. "CABLE") or a network device that a service is attached to
(e.g. "eth0").

@selectors are a series of options that will be passed to
iptables to select the routing of packets. For example, to forward all
outgoing mail (destined to port 25) to the "CABLE" ISP, you would
write:

    $bal->force_route('CABLE','--syn','-p'=>'tcp','--dport'=>25);

@selectors is a series of optional arguments that will be passed to
iptables on the command line. They will simply be space-separated, and
so the following is equivalent to the previous example:

    $bal->force_route('CABLE','--syn -p tcp --dport 25');

Bare arguments that begin with a leading hyphen and are followed by
two or more alphanumeric characters are automatically converted into
double-hyphen arguments. This allows you to simplify commands
slightly. The following is equivalent to the previous examples:

    $bal->force_route('CABLE',-syn,-p=>'tcp',-dport=>25);

You can delete force_route rules by setting firewall_op() to 'delete':

    $bal->firewall_op('delete');
    $bal->force_route('CABLE',-syn,-p=>'tcp',-dport=>25);

=cut

sub force_route {
    my $self = shift;
    my ($service_or_device,@selectors) = @_;
    
    my $service = $self->_service_or_device($service_or_device)
	or croak "did not recognize $service_or_device as a service or a device";

    my $dest      = $self->mark_table($service);
    my $selectors = $self->_process_iptable_options(@selectors);
    $self->firewall_rule(PREROUTING=>'mangle',$selectors,-j=>$dest);
}

=head2 $bal->add_route($address => $device, [$masquerade])

This method is used to create routing and firewall rules for a network
that isn't mentioned in balance.conf. This may be necessary to route
to VPNs and/or to the control interfaces of attached modems.

The first argument is the network address in CIDR format,
e.g. '192.168.2.0/24'. The second is the network interface that the
network can be accessed via. The third, optional, argument is a
boolean. If true, then firewall rules will be set up to masquerade
from the LAN into the attached network.

Note that this is pretty limited. If you want to do anything more
sophisticated you're better off setting the routes and firewall rules
manually.

=cut

sub add_route {
    my $self = shift;
    my ($network,$device,$masquerade) = @_;
    $network && $device or croak "usage: add_network(\$network,\$device,[\$masquerade])";
    # add the route to our main table
    $self->ip_route("add $network dev $device");
    # add the route to each outgoing table
    $self->ip_route("add $network dev $device table $_") for map {$self->table($_)} $self->isp_services;
    
    # create appropriate firewall rules for the network
    {
	local $self->{firewall_op} = 'insert';
	$self->firewall_rule(OUTPUT => undef,
			     -o    => $device,
			     -d    => $network,
			     -j    => 'ACCEPT');
	$self->firewall_rule(INPUT => undef,
			     -i    => $device,
			     -s    => $network,
			     -j    => 'ACCEPT');
	$self->firewall_rule(FORWARD => undef,
			     -i    => $self->dev($_),
			     -s    => $self->net($_),
			     -o    => $device,
			     -d    => $network,
			     -j    => 'ACCEPT') for $self->lan_services;
	$self->firewall_rule(FORWARD => undef,
			     -i    => $device,
			     -s    => $network,
			     -o    => $self->dev($_),
			     -d    => $self->net($_),
			     -j    => 'ACCEPT') for $self->lan_services;
    }
    if ($masquerade) {
	$self->firewall_rule(POSTROUTING=>'nat',
			     -d => $network,
			     -o => $device,
			     -j => 'MASQUERADE');
    }
}

sub _process_iptable_options {
    my $self = shift;
    my @opt  = @_;
    foreach (@opt) {
	$_ = "-$_" if /^-\w{2,}/;  # add an extra hyphen to -arguments
	$_ =~ quotemeta($_);
    }
    return join ' ',@opt;
}

sub _mark {
    my $self    = shift;
    my $service = shift;
    return "MARK-${service}";
}

=head2 $table_name = $bal->mark_table($service)

This returns the iptables table name for connections marked for output
on a particular ISP service. The name is simply the word "MARK-"
appended to the service name. For example, for a service named "DSL",
the corresponding firewall table will be named "MARK-DSL".

=cut

sub mark_table { shift->_mark(shift) }

sub _service_or_device {
    my $self = shift;
    my $sod  = shift;
    return $sod if $self->dev($sod);
    # otherwise try looking for devices
    my %dev2s = map {$self->dev($_) => $_} $self->service_names;
    return $dev2s{$sod};
}

=head2 $bal->forward($incoming_port,$destination_host,@protocols)

This method emits appropriate port/host forwarding rules. Destination host can
accept any of these forms:

  192.168.100.1       # forward to same port as incoming
  192.168.100.1:8080  # forward to a different port on host

Protocols are one or more of 'tcp','udp'. If omitted  defaults to tcp.

Examples:
  
    $bal->forward(80 => '192.168.100.1');
    $bal->forward(80 => '192.168.100.1:8080','tcp');

=cut

sub forward {
    my $self = shift;
    my ($port,$host,@protocols) = @_;
    @protocols = ('tcp') unless @protocols;

    my ($dhost,$dport)   = split ':',$host;
    $dhost         ||= $host;
    $dport         ||= $port;

    my @dev = map {$self->dev($_)} $self->isp_services;

    for my $dev (@dev) {
	for my $protocol (@protocols) {
	    $self->iptables("-t nat -A PREROUTING -i $dev -p $protocol --dport $port -j DNAT --to-destination $host");
	    for my $lan ($self->lan_services) {
		my $landev = $self->dev($lan);
		my $lannet = $self->net($lan);
		my $lanip  = $self->ip($lan);
		my $syn    = $protocol eq 'tcp' ? '--syn' : '';
		$self->iptables("-A FORWARD -p $protocol -o $landev $syn -d $dhost --dport $dport -j ACCEPT");
	    }
	}
    }
}

=head2 $bal->ip_route(@args)

Shortcut for $bal->sh('ip route',@args);

=cut

sub ip_route {shift->sh('ip','route',@_)}

=head2 $bal->ip_rule(@args)

Shortcut for $bal->sh('ip rule',@args);

=cut

sub ip_rule {shift->sh('ip','rule',@_)}

=head2 $verbose = $bal->iptables_verbose([boolean])

Makes iptables send an incredible amount of debugging information to
syslog.

=cut

sub iptables_verbose {
    my $self = shift;
    my $d    = $self->{iptables_verbose};
    $self->{iptables_verbose} = shift if @_;
    $d;
}

=head1 QUERYING THE CONFIGURATION

These methods allow you to get information about the Net::ISP::Balance
object's configuration, including settings and other characteristics
of the various network interfaces.

=head2 @names = $bal->service_names

Return the list of service names defined in balance.conf.

=cut

sub service_names {
    my $self = shift;
    my $s    = $self->services;
    return sort keys %$s;
}

=head2 @names = $bal->isp_services

Return list of service names that correspond to load-balanced ISPs.

=cut

sub isp_services {
    my $self = shift;
    my @n    = $self->service_names;
    return grep {$self->role($_) eq 'isp'} @n;
}

=head2 @names = $bal->lan_services

Return list of service names that correspond to lans.


=cut

sub lan_services {
    my $self = shift;
    my @n    = $self->service_names;
    return grep {$self->role($_) eq 'lan'} @n;
}

=head2 $state = $bal->event($service => $new_state)

Record a transition between "up" and "down" for a named service. The
first argument is the name of the ISP service that has changed,
e.g. "CABLE". The second argument is either "up" or "down".

The method returns a hashref in which the keys are the ISP service names
and the values are one of 'up' or 'down'.

The persistent state information is stored in /var/lib/lsm/ under a
series of files named <SERVICE_NAME>.state.

=cut

sub event {
    my $self = shift;

    if (@_) {
	my ($svc,$new_state) = @_;
	$new_state =~ /^(up|down)$/  or croak "state must be 'up' or  down'";
	$self->dev($svc)             or croak "service '$svc' is unknown";
	my $file = "/var/lib/lsm/${svc}.state";
	my $mode = -e $file ? '+<' : '>';
	open my $fh,$mode,$file or croak "Couldn't open $file mode $mode: $!";
	flock $fh,LOCK_EX;
	truncate $fh,0;
	seek($fh,0,0);
	print $fh $new_state;
	close $fh;
    }

    my %state;
    for my $svc ($self->isp_services) {
	my $file = "/var/lib/lsm/${svc}.state";
	if (open my $fh,'<',$file) {
	    flock $fh,LOCK_SH;
	    my $state = <$fh>;
	    close $fh;
	    $state{$svc}=$state;
	} else {
	    $state{$svc}='unknown';
	}
    }
    my @up = grep {$state{$_} eq 'up'} keys %state;
    $self->up(@up);
    return \%state;
}

=head2 $bal->run_eventd(@args)

Runs scripts in response to lsm events. The scripts are stored in
directories named after the events, e.g.:

 /etc/network/lsm/up.d/*
 /etc/network/lsm/down.d/*
 /etc/network/lsm/long_down.d/*

Scripts are called with the following arguments:

  0. STATE
  1. SERVICE NAME
  2. CHECKIP
  3. DEVICE
  4. WARN_EMAIL
  5. REPLIED
  6. WAITING
  7. TIMEOUT
  8. REPLY_LATE
  9. CONS_RCVD
 10. CONS_WAIT
 11. CONS_MISS
 12. AVG_RTT
 13. SRCIP
 14. PREVSTATE
 15. TIMESTAMP

=cut

sub run_eventd {
    my $self = shift;
    my @args = @_;
    my $state = $args[0];
    my $dir  = $self->lsm_scripts_dir();
    my $dird = "$dir/${state}.d";
    my @files = sort glob("$dird/*");
    for my $script (@files) {
	next if $script =~ /^#/;
	next if $script =~ /~$/;
	next unless -f $script && -x _;
	system $script,@args;
    }    
}

=head2 @up = $bal->up(@up_services)

Get or set the list of ISP interfaces that are currently active and
should be used for balancing.

=cut

sub up {
    my $self = shift;
    unless ($self->{up}) { # initialize with running services
	my @svc = grep {$self->running($_)} $self->isp_services;
	$self->{up} = \@svc;
    }
    my @up = @{$self->{up}};
    $self->{up} = \@_ if @_;
    return @up;
}

=head2 $services = $bal->services

Return a hash containing the configuration information for  each
service. The keys are the service names. Here's an example:

 {
 0  HASH(0x91201e8)
   'CABLE' => HASH(0x9170500)
      'dev' => 'eth0'
      'fwmark' => 2
      'gw' => '191.3.88.1'
      'ip' => '191.3.88.152'
      'net' => '191.3.88.128/27'
      'ping' => 'www.google.ca'
      'role' => 'isp'
      'running' => 1
      'table' => 2
   'DSL' => HASH(0x9113e00)
      'dev' => 'ppp0'
      'fwmark' => 1
      'gw' => '112.211.154.198'
      'ip' => '11.120.199.108'
      'net' => '112.211.154.198/32'
      'ping' => 'www.google.ca'
      'role' => 'isp'
      'running' => 1
      'table' => 1
   'LAN' => HASH(0x913ce58)
      'dev' => 'eth1'
      'fwmark' => undef
      'gw' => '192.168.10.1'
      'ip' => '192.168.10.1'
      'net' => '192.168.10.0/24'
      'ping' => ''
      'role' => 'lan'
      'running' => 1
 }

=cut

sub services { return shift->{services} }

=head2 $service = $bal->service('CABLE')

Return the subhash describing the single named service (see services()
above).

=cut

sub service {
    shift->{services}{shift()};
}

=head2 $dev = $bal->dev('CABLE')

=head2 $ip = $bal->ip('CABLE')

=head2 $gateway = $bal->gw('CABLE')

=head2 $network = $bal->net('CABLE')

=head2 $role = $bal->role('CABLE')

=head2 $running = $bal->running('CABLE')

=head2 $mark_number = $bal->fwmark('CABLE')

=head2 $routing_table_number = $bal->table('CABLE')

=head2 $ping_dest   = $bal->ping('CABLE')

These methods pull out the named information from the configuration
data. fwmark() returns a small integer that will be used for marking
connections for routing through one of the ISP connections when an
outgoing connection originates on the LAN and is routed through the
router. table() returns a small integer corresponding to a routing
table used to route connections originating on the router itself.

=cut

sub dev { shift->_service_field(shift,'dev') }
sub ip  { shift->_service_field(shift,'ip')  }
sub gw  { shift->_service_field(shift,'gw')  }
sub net { shift->_service_field(shift,'net')  }
sub running  { shift->_service_field(shift,'running')  }
sub role     { shift->_service_field(shift,'role')  }
sub fwmark   { shift->_service_field(shift,'fwmark')  }
sub table    { shift->_service_field(shift,'table')  }
sub ping     { shift->_service_field(shift,'ping')  }
sub weight   { shift->_service_field(shift,'weight')  }

sub _service_field {
    my $self = shift;
    my ($service,$field) = @_;
    my $s = $self->{services}{$service} or return;
    $s->{$field};
}

=head1 FILES AND PATHS

These are methods that determine where Net::ISP::Balance finds its
configuration files.

=head2 $path = Net::ISP::Balance->install_etc

Returns the path to where the network configuration files reside on
this system, e.g. /etc/network. Note that this only knows about
Ubuntu/Debian-style network configuration files in /etc/network, and
RedHat/CentOS network configuration files in
/etc/sysconfig/network-scripts.

=cut

sub install_etc {
    my $self = shift;
    return '/etc/network'                    if -d '/etc/network';
    return '/etc/sysconfig/network-scripts'  if -d '/etc/sysconfig/network-scripts';
    return '/etc';
}

=head2 $file = Net::ISP::Balance->default_conf_file

Returns the path to the default configuration file,
$ETC_NETWORK/balance.conf.

=cut

sub default_conf_file {
    my $self = shift;
    return $self->install_etc.'/balance.conf';
}

=head2 $dir = Net::ISP::Balance->default_rules_directory

Returns the path to the directory where the additional router and
firewall rules are stored. On Ubuntu-Debian-derived systems, this is
/etc/network/balance/. On RedHat/CentOS systems, this is
/etc/sysconfig/network-scripts/balance/.

=cut

sub default_rules_directory {
    my $self = shift;
    return $self->install_etc."/balance";
}

=head2 $file = Net::ISP::Balance->default_lsm_conf_file

Returns the path to the place where we should store lsm.conf, the file
used to configure the lsm (link status monitor) application.

On Ubuntu/Debian-derived systems, this will be the file
/etc/network/lsm.conf. On RedHad/CentOS-derived systems, this will be
/etc/sysconfig/network-scripts/lsm.conf.

=cut

sub default_lsm_conf_file {
    my $self = shift;
    return $self->install_etc."/balance/lsm.conf";
}

=head2 $dir = Net::ISP::Balance->default_lsm_scripts_dir

Returns the path to the place where lsm stores its helper scripts.  On
Ubuntu/Debian-derived systems, this will be the directory
/etc/network/lsm/. On RedHad/CentOS-derived systems, this will be
/etc/sysconfig/network-scripts/lsm/.

=cut

sub default_lsm_scripts_dir {
    my $self = shift;
    return $self->install_etc.'/lsm';
}

=head2 $file = $bal->bal_conf_file([$new_file])

Get/set the main configuration file path, balance.conf.

=cut

sub bal_conf_file {
    my $self = shift;
    my $d   = $self->{bal_conf_file};
    $self->{bal_conf_file} = shift if @_;
    $d;
}

=head2 $dir = $bal->rules_directory([$new_rules_directory])

Get/set the route and firewall rules directory.

=cut

sub rules_directory {
    my $self = shift;
    my $d   = $self->{rules_directory};
    $self->{rules_directory} = shift if @_;
    $d;
}

=head2 $file = $bal->lsm_conf_file([$new_conffile])

Get/set the path to the lsm configuration file.

=cut

sub lsm_conf_file {
    my $self = shift;
    my $d   = $self->{lsm_conf_file};
    $self->{lsm_conf_file} = shift if @_;
    $d;
}

=head2 $dir = $bal->lsm_scripts_dir([$new_dir])

Get/set the path to the lsm scripts directory.

=cut

sub lsm_scripts_dir {
    my $self = shift;
    my $d   = $self->{lsm_scripts_dir};
    $self->{lsm_scripts_dir} = shift if @_;
    $d;
}

=head1 INFREQUENTLY-USED METHODS

These are methods that are used internally, but may be useful to
applications developers.

=head2 $lsm_config_text = $bal->lsm_config_file(-warn_email=>'root@localhost')

This method creates the text used to create the lsm.conf configuration
file. Pass it a series of -name=>value pairs to incorporate into the
file.

Possible switches and their defaults are:

    -checkip                    127.0.0.1
    -eventscript                /etc/network/load_balance.pl
    -long_down_eventscript      /etc/network/load_balance.pl
    -notifyscript               /etc/network/lsm/default_script
    -max_packet_loss            15
    -max_successive_pkts_lost    7
    -min_packet_loss             5
    -min_successive_pkts_rcvd   10
    -interval_ms              1000
    -timeout_ms               1000
    -warn_email               root
    -check_arp                   0
    -sourceip                 <autodiscovered>
    -device                   <autodiscovered>                      -eventscript          => $balance_script,
    -ttl                      0 <use system value>
    -status                   2 <no assumptions>
    -debug                    8 <moderate verbosity from scale of 0 to 100>

=cut

sub lsm_config_text {
    my $self = shift;
    my %args = @_;
    my $scripts_dir    = $self->lsm_scripts_dir;
    my $balance_script = $self->install_etc."/load_balance.pl";
    my %defaults = (
                      -checkip              => '127.0.0.1',
                      -debug                => 8,
                      -eventscript            => $balance_script,
                      -long_down_eventscript  => $balance_script,
                      -notifyscript         => "$scripts_dir/default_script",
                      -max_packet_loss      => 15,
                      -max_successive_pkts_lost =>  7,
                      -min_packet_loss          =>  5,
                      -min_successive_pkts_rcvd =>  10,
                      -interval_ms              => 1000,
                      -timeout_ms               => 1000,
	              -long_down_time           => 120,
                      -warn_email               => 'root',
                      -check_arp                =>  0,
                      -sourceip                 => undef,
                      -device                   => undef,
                      -ttl                      => 0,
                      -status                   => 2
	);
    %defaults = (%defaults,%{$self->{lsm_config}},%args);  # %args supersedes what's in %defaults

    my $result = "# This file is autogenerated by load_balancer.pl when it first runs.\n";
    $result   .= "# Do not edit directly. Instead edit /etc/network/balance.conf.\n\n";
    $result   .= "debug=$defaults{-debug}\n\n";
    delete $defaults{-debug};

    $result .= "defaults {\n";
    $result .= " name=defaults\n";
    for my $option (sort keys %defaults) {
	(my $o = $option) =~ s/^-//;
	$defaults{$option} = '' unless defined $defaults{$option}; # avoid uninit var warnings
	$result .= " $o=$defaults{$option}\n";
    }
    $result .= "}\n\n";

    for my $svc ($self->isp_services) {
	my $device = $self->dev($svc);
	my $src_ip = $self->ip($svc);
	my $ping   = $self->ping($svc);
	$result .= "connection {\n";
	$result .= " name=$svc\n";
	$result .= " device=$device\n";
	$result .= " sourceip=$src_ip\n";
	$result .= " checkip=$ping\n";
	$result .= "}\n\n";
    }

    return $result;
}

sub _parse_configuration_file {
    my $self = shift;
    my $path = shift;
    my (%services,%lsm_options);
    open my $f,$path or die "Could not open $path: $!";
    while (<$f>) {
	chomp;
	next if /^\s*#/;
	if (/^(\w+)\s*=\s*(.*)$/) { # lsm config
	    $lsm_options{"-${1}"} = $2;
	    next;
	}
	my ($service,$device,$role,$ping_dest,$weight) = split /\s+/;
	next unless $service && $device && $role;
	croak "load_balance.conf line $.: A service can not be named 'up' or 'down'"
	    if $service=~/^(up|down)$/;
	$services{$service}{dev}   = $device;
	$services{$service}{role}  = $role;
	$services{$service}{ping}  = $ping_dest  || 'www.google.ca';
	$services{$service}{weight}= $weight     || 1;
    }
    close $f;
    $self->{svc_config}=\%services;
    $self->{lsm_config}=\%lsm_options;
}

sub _collect_interfaces {
    my $self = shift;
    my $s    = $self->{svc_config} or return;

    # get interfaces with assigned addresses
    my $a    = $self->_ip_addr_show;
    my (undef,@ifs)  = split /^\d+: /m,$a;
    chomp(@ifs);
    my %ifs = map {split(/: /,$_,2)} @ifs;

    # get existing routes
    my (%gws,%nets);
    my $r    = $self->_ip_route_show;
    my @routes = split /^(?!\s)/m,$r;
    chomp(@routes);
    foreach (@routes) {
	while (/(\S+)\s+via\s+(\S+)\s+dev\s+(\w+)/g) {
	    my ($net,$gateway,$dev) = ($1,$2,$3);
	    ($net) = /^(\S+)/ if $net eq 'nexthop';
	    $nets{$dev} = $net unless $net eq 'default';
	    $gws{$dev}  = $gateway;
	}
    }
                               
    # map devices to services
    my %devs;
    for my $svc (keys %$s) {
	my $dev = $s->{$svc}{dev};
	$devs{$dev}=$svc;
    }

    my %ifaces;
    my $counter = 0;
<<<<<<< HEAD
    for my $dev (sort keys %devs) {
	my $info      = $ifs{$dev} or next;
	my $svc       = $devs{$dev};
	my $role      = $s->{$svc}{role};
	my $running   = $info =~ /[<,]UP[,>]/;
	my ($addr,$bits)= $info =~ /inet (\d+\.\d+\.\d+\.\d+)(?:\/(\d+))?/;
	$bits ||= 32;
	my ($peer)      = $info =~ /peer\s+(\d+\.\d+\.\d+\.\d+)/;
	my $block       = Net::Netmask->new2("$addr/$bits") or die $Net::Netmask::error;
	my $gw          = $gws{$dev}  || $peer                    || $self->_dhcp_gateway($dev) || $block->nth(1);
	my $net         = $nets{$dev} || ($peer?"$peer/32":undef) || "$block";
	$ifaces{$svc} = {
	    dev     => $dev,
	    running => $running,
	    gw      => $gw,
	    net     => $net,
	    ip      => $addr,
	    fwmark  => $role eq 'isp' ? ++$counter : undef,
	    table   => $role eq 'isp' ?   $counter : undef,
	    role    => $role,
	    ping    => $s->{$svc}{ping},
	    weight  => $s->{$svc}{weight},
	};
=======
    for my $dev (keys %devs) {
	my $svc     = $devs{$dev};
	my $role  = $svc ? $s->{$svc}{role} : '';
	my $type  = $iface_type->{$dev};
	my $info = $type eq 'static' ? $self->get_static_info($dev,$gateways->{$dev})
	          :$type eq 'dhcp'   ? $self->get_dhcp_info($dev)
	          :$type eq 'ppp'    ? $self->get_ppp_info($dev)
		  :$self->guess_interface_info($dev);  # HACK FOR VPN tun0/tap0!! FIX!!!
	$info ||= {dev=>$dev,running=>0}; # not running
	$info or die "Couldn't figure out how to get info from $dev";
	if ($role eq 'isp') {
	    $counter++;
	    $info->{fwmark} = $counter;
	    $info->{table}  = $counter;
	}
	# next unless $info->{running};  # maybe we should do this?
	$info->{ping} = $s->{$svc}{ping};
	$info->{role} = $role;
	$ifaces{$svc}=$info;
>>>>>>> 96443b29
    }
    $self->{services} = \%ifaces;
}

sub _ip_addr_show {
    my $self = shift;
    return $self->{dummy_data}{"ip_addr_show"} || `ip addr show`;
}

sub _ip_route_show {
    my $self = shift;
    return $self->{dummy_data}{"ip_route_show"} || `ip route show all`;
}

<<<<<<< HEAD
# This subroutine is called for dhcp-assigned IP addresses to try to
# get the gateway. It is used for those unusual cases in which the gateway
# is NOT the first IP address in the net block.
# In versions 1.05 and older, we tried to recover this information on static
# interfaces by reading /etc/network/interfaces as well, but the file location was too
# unpredictable across different Linux distros.
sub _dhcp_gateway {
    my $self = shift;
    my $dev  = shift;
    my $fh       = $self->_open_dhclient_leases($dev) or return;
    my ($gw);
    while (<$fh>) {
        chomp;
	$gw = $1 if /option routers (\S+)[,;]/;
=======
=head2 $info = $bal->get_ppp_info($dev)

This nmethod returns a hashref containing information about a PPP
network interface device, including IP address, gateway, network, and
netmask. The $dev argument is a standard Linux network device name
such as "ppp0".

=cut

sub get_ppp_info {
    my $self     = shift;
    my $device   = shift;
    my $ifconfig = $self->_ifconfig($device) or return;
    my ($ip)     = $ifconfig =~ /inet addr:(\S+)/;
    my ($peer)   = $ifconfig =~ /P-t-P:(\S+)/;
    my ($mask)   = $ifconfig =~ /Mask:(\S+)/;
    my $up       = $ifconfig =~ /^\s+UP\s/m;
    my $block    = Net::Netmask->new2($peer,$mask) or die $Net::Netmask::error;
    return {running  => $up,
	    dev => $device,
	    ip  => $ip,
	    gw  => $peer,
	    net => "$block",
	    fwmark => undef,};
}

# this subroutine gets called when there is no information in the interfaces table
sub guess_interface_info {
    my $self   = shift;
    my $device = shift;
    my $ifconfig = $self->_ifconfig($device) or return;
    return $self->get_ppp_info($device)
	if $ifconfig =~ /P-t-P/;
    # otherwise we get the static info and then supplement
    # with probing of the route table
    my $r = $self->get_static_info($device,undef);
    $r->{gw} = $self->_guess_gateway($device);  # this needs work
    return;
}

sub _guess_gateway {
    my $self = shift;
    my $device = shift;

    my ($current_network,%gateways);

    open my $fh,"ip route show all |" or die "ip route: $!";
    while (<$fh>) {
	chomp;
	$current_network = $1 if /^(\S+)/;
	my ($destination_net,$gateway,$dev) = 
	    /(\S+)\s+via\s+(\S+)\s+dev\s+(\w+)/ or next;
	$destination_net = $current_network if $destination_net eq 'nexthop';
	$gateways{$dev} = $gateway;
    }
    return $gateways{$device};
}

=head2 $info = $bal->get_static_info($device,$gw)

This nmethod returns a hashref containing information about a
statically-defined network interface device, including IP address,
gateway, network, and netmask. The $dev argument is a standard Linux
network device name such as "etho0".

=cut


sub get_static_info {
    my $self     = shift;
    my ($device,$gw) = @_;
    my $ifconfig = $self->_ifconfig($device) or return;
    my ($addr)   = $ifconfig =~ /inet addr:(\S+)/;
    my $up       = $ifconfig =~ /^\s+UP\s/m;
    my ($mask)   = $ifconfig =~ /Mask:(\S+)/;
    my $block    = Net::Netmask->new2($addr,$mask) or die $Net::Netmask::error;
    return {running  => $up,
	    dev => $device,
	    ip  => $addr,
	    gw  => $gw || $block->nth(1),
	    net => "$block",
	    fwmark => undef,};
}

=head2 $info = $bal->get_dhcp_info($deb)

This nmethod returns a hashref containing information about a network
interface device that is configured via dhcp, including IP address,
gateway, network, and netmask. The $dev argument is a standard Linux
network device name such as "eth0".

=cut

sub get_dhcp_info {
    my $self     = shift;
    my $device   = shift;
    my $fh       = $self->_open_dhclient_leases($device) or die "Can't find lease file for $device";
    my $ifconfig = $self->_ifconfig($device)             or die "Can't ifconfig $device";

    my ($ip,$gw,$netmask);
    while (<$fh>) {
	chomp;

	if (/fixed-address (\S+);/) {
	    $ip = $1;
	    next;
	}
	
	if (/option routers (\S+)[,;]/) {
	    $gw = $1;
	    next;
	}

	if (/option subnet-mask (\S+);/) {
	    $netmask = $1;
	    next;
	}
    }

    die "Couldn't find all required information" 
	unless defined($ip) && defined($gw) && defined($netmask);

    my $up       = $ifconfig =~ /^\s+UP\s/m;
    my $block = Net::Netmask->new2($ip,$netmask) or die $Net::Netmask::error;
    return {running  => $up,
	    dev => $device,
	    ip  => $ip,
	    gw  => $gw,
	    net => "$block",
	    fwmark => undef,
    };
}

=head2 $path = $bal->find_dhclient_leases($dev)

This method finds the dhclient configuration file corresponding to
DHCP-managed device $dev. The device is a standard device name such as
"eth0".

=cut

sub find_dhclient_leases {
    my $self     = shift;
    my $device = shift;
    my @locations = ('/var/lib/NetworkManager','/var/lib/dhcp','/var/lib/dhclient');
    for my $l (@locations) {
	my @matches = glob("$l/dhclient*$device.lease*");
	next unless @matches;
	return $matches[0];
>>>>>>> 96443b29
    }
    return $gw;
}

sub _open_dhclient_leases {
    my $self = shift;
    my $device = shift;
    if (my $dummy = $self->{dummy_data}{"leases_$device"}) {
	open my $fh,'<',\$dummy or die $!;
        return $fh;
    }
    my $leases = $self->_find_dhclient_leases($device) or return;
    open my $fh,$leases or die "Can't open $leases: $!";
    return $fh;
}

sub _find_dhclient_leases {
    my $self     = shift;
    my $device = shift;
    my @locations = ('/var/lib/NetworkManager','/var/lib/dhcp','/var/lib/dhclient');
    for my $l (@locations) {
        my @matches = glob("$l/dhclient*$device.lease*");
        next unless @matches;
        return $matches[0];
    }
    return;
}



#################################### here are the routing rules ###################

=head2 $bal->set_routes()

This method is called by set_routes_and_firewall() to emit the rules
needed to create the load balancing routing tables.

=cut

sub set_routes {
    my $self = shift;
    $self->routing_rules();
    $self->local_routing_rules();
}

=head2 $bal->set_firewall

This method is called by set_routes_and_firewall() to emit the rules
needed to create the balancing firewall.

=cut

sub set_firewall {
    my $self = shift;
    $self->base_fw_rules();
    $self->balancing_fw_rules();
    $self->sanity_fw_rules();
    $self->nat_fw_rules();
    $self->local_fw_rules();
}


=head2 $bal->enable_forwarding($boolean)

=cut

sub enable_forwarding {
    my $self = shift;
    my $enable = $_[0] ? 1 : 0;
    $self->sh("echo $enable > /proc/sys/net/ipv4/ip_forward");
}
=head2 $bal->routing_rules()

This method is called by set_routes() to emit the rules
needed to create the routing rules.

=cut

sub routing_rules {
    my $self = shift;
    $self->_initialize_routes();
    $self->_create_default_route();
    $self->_create_service_routing_tables();
}

sub _initialize_routes {
    my $self  = shift;
    $self->sh(<<END);
ip route flush all
ip rule flush
ip rule add from all lookup main pref 32766
ip rule add from all lookup default pref 32767
END
    ;

    $self->ip_route("flush table ",$self->table($_)) foreach $self->isp_services;

    # main table
    $self->ip_route("add ",$self->net($_),'dev',$self->dev($_),'src',$self->ip($_)) foreach $self->service_names;
}

sub _create_default_route {
    my $self = shift;
    my $D    = shift;

    my @up = $self->up;

    # create multipath route
    if (@up > 1) { # multipath
	print STDERR "# setting multipath default gw\n" if $self->verbose;
	# EG
	# ip route add default scope global nexthop via 192.168.10.1 dev eth0 weight 1 \
	#                                   nexthop via 192.168.11.1 dev eth1 weight 1
	my $hops = '';
	for my $svc (@up) {
	    my $gw     = $self->gw($svc)     or next;
	    my $dev    = $self->dev($svc)    or next;
	    my $weight = $self->weight($svc) or next;
	    $hops  .= "nexthop via $gw dev $dev weight $weight ";
	}
	die "no valid gateways!" unless $hops;
	$self->ip_route("add default scope global $hops");
    } 

    else {
	print STDERR "# setting single default route via $up[0]n" if $self->verbose;
	$self->ip_route("add default via",$self->gw($up[0]),'dev',$self->dev($up[0]));
    }

}

sub _create_service_routing_tables {
    my $self = shift;

    for my $svc ($self->isp_services) {
	print STDERR "# creating routing table for $svc\n" if $self->verbose;
	$self->ip_route('add table',$self->table($svc),'default dev',$self->dev($svc),'via',$self->gw($svc));
	for my $s ($self->service_names) {
	    $self->ip_route('add table',$self->table($svc),$self->net($s),'dev',$self->dev($s),'src',$self->ip($s));
	}
	$self->ip_rule('add from',$self->ip($svc),'table',$self->table($svc));
	$self->ip_rule('add fwmark',$self->fwmark($svc),'table',$self->table($svc));
    }
}

=head2 $bal->local_routing_rules()

This method is called by set_routes() to process the fules and emit
the commands contained in the customized route files located in
$ETC_DIR/balance/routes.

=cut

sub local_routing_rules {
    my $self = shift;
    my $dir  = $self->rules_directory;
    my @files = sort glob("$dir/routes/*");
    $self->_execute_rules_files(@files);
}

=head2 $bal->local_fw_rules()

This method is called by set_firewall() to process the fules and emit
the commands contained in the customized route files located in
$ETC_DIR/balance/firewall.

=cut

sub local_fw_rules {
    my $self = shift;
    my $dir  = $self->rules_directory;
    my @files = sort glob("$dir/firewall/*");
    $self->_execute_rules_files(@files);
}

=head2 $bal->pre_run_rules()

This method is called by set_routes_and_firewall() to process the fules and emit
the commands contained in the customized route files located in
$ETC_DIR/balance/pre-run.

=cut

sub pre_run_rules {
    my $self = shift;
    my $dir  = $self->rules_directory;
    my @files = sort glob("$dir/pre-run/*");
    $self->_execute_rules_files(@files);
}

=head2 $bal->post_run_rules()

This method is called by set__routes_andfirewall() to process the
fules and emit the commands contained in the customized route files
located in $ETC_DIR/balance/post-run.

=cut

sub post_run_rules {
    my $self = shift;
    my $dir  = $self->rules_directory;
    my @files = sort glob("$dir/post-run/*");
    $self->_execute_rules_files(@files);
}


sub _execute_rules_files {
    my $self = shift;
    my @files = @_;

    for my $f (@files) {
	next if $f =~ /~$/;   # ignore emacs backup files
	next if $f =~ /^#/;   # ignore autosave files
	print STDERR "# executing contents of $f\n" if $self->verbose;
	$self->sh("## Including rules from $f ##\n");
	next if $f =~ /(~|\.bak)$/ or $f=~/^#/;

	if ($f =~ /\.pl$/) {  # perl script
	    our $B = $self;
	    do $f;
	    warn $@ if $@;
	} else {
	    open my $fh,$f or die "Couldn't open $f: $!";
	    $self->sh($_) while <$fh>;
	    close $fh;
	}
	$self->sh("## Finished $f ##\n");
    }
}

#########################
# firewall rules
#########################

=head2 $bal->base_fw_rules()

This method is called by set_firewall() to set up basic firewall
rules, including default rules and reporting.

=cut

sub base_fw_rules {
    my $self = shift;
    $self->sh(<<END);
iptables -F
iptables -X
iptables -t nat    -F
iptables -t nat    -X
iptables -t mangle -F
iptables -t mangle -X
iptables -P INPUT    DROP
iptables -P OUTPUT   DROP
iptables -P FORWARD  DROP

iptables -N DROPGEN
iptables -A DROPGEN -j LOG -m limit --limit 1/minute --log-level 4 --log-prefix "GENERAL: "
iptables -A DROPGEN -j DROP

iptables -N DROPINVAL
iptables -A DROPINVAL -j LOG -m limit --limit 1/minute --log-level 4 --log-prefix "INVALID: "
iptables -A DROPINVAL -j DROP

iptables -N DROPPERM
iptables -A DROPPERM -j LOG -m limit --limit 1/minute --log-level 4 --log-prefix "ACCESS-DENIED: "
iptables -A DROPPERM -j DROP

iptables -N DROPSPOOF
iptables -A DROPSPOOF -j LOG -m limit --limit 1/minute --log-level 4 --log-prefix "DROP-SPOOF: "
iptables -A DROPSPOOF -j DROP

iptables -N DROPFLOOD
iptables -A DROPFLOOD -m limit --limit 1/minute  -j LOG --log-level 4 --log-prefix "DROP-FLOOD: "
iptables -A DROPFLOOD -j DROP

iptables -N DEBUG
iptables -A DEBUG  -j LOG --log-level 3 --log-prefix "DEBUG: "
END
;
    if ($self->iptables_verbose) {
	print STDERR " #Setting up debugging logging\n" if $self->verbose;
	$self->sh(<<END);	
iptables -A INPUT    -j LOG  --log-prefix "INPUT: "
iptables -A OUTPUT   -j LOG  --log-prefix "OUTPUT: "
iptables -A FORWARD  -j LOG  --log-prefix "FORWARD: "
iptables -t nat -A INPUT  -j LOG  --log-prefix "nat INPUT: "
iptables -t nat -A OUTPUT -j LOG  --log-prefix "nat OUTPUT: "
iptables -t nat -A FORWARD -j LOG  --log-prefix "nat FORWARD: "
iptables -t nat -A PREROUTING  -j LOG  --log-prefix "nat PREROUTING: "
iptables -t nat -A POSTROUTING -j LOG  --log-prefix "nat POSTROUTING: "
iptables -t mangle -A INPUT       -j LOG  --log-prefix "mangle INPUT: "
iptables -t mangle -A OUTPUT      -j LOG  --log-prefix "mangle OUTPUT: "
iptables -t mangle -A FORWARD     -j LOG  --log-prefix "mangle FORWARD: "
iptables -t mangle -A PREROUTING  -j LOG  --log-prefix "mangle PRE: "
END
;
    }
}

=head2 $bal->balancing_fw_rules()

This method is called by set_firewall() to set up the mangle/fwmark
rules for balancing outgoing connections.

=cut 

sub balancing_fw_rules {
    my $self = shift;

    print STDERR "# balancing FW rules\n" if $self->verbose;

    for my $svc ($self->isp_services) {
	my $table = $self->mark_table($svc);
	my $mark  = $self->fwmark($svc);
	next unless defined $mark && defined $table;
	$self->sh(<<END);
iptables -t mangle -N $table
iptables -t mangle -A $table -j MARK     --set-mark $mark
iptables -t mangle -A $table -j CONNMARK --save-mark
END
    }

    my @up = $self->up;

    # packets from LAN
    for my $lan ($self->lan_services) {
	my $landev = $self->dev($lan);
	
	if (@up > 1) {
	    print STDERR "# creating balanced mangling rules\n" if $self->verbose;
	    my $count = @up;
	    my $probabilities = $self->_weight_to_probability(\@up);
	    for my $svc (@up) {
		my $table       = $self->mark_table($svc);
		my $probability = $probabilities->{$svc};
		$self->iptables("-t mangle -A PREROUTING -i $landev -m conntrack --ctstate NEW -m statistic --mode random --probability $probability -j $table");
	    }
	}

	else {
	    my $svc = $up[0];
	    print STDERR "# forcing all traffic through $svc\n" if $self->verbose;
	    my $table  = $self->mark_table($svc);
	    $self->iptables("-t mangle -A PREROUTING -i $landev -m conntrack --ctstate NEW -j $table");
	}

	$self->iptables("-t mangle -A PREROUTING -i $landev -m conntrack --ctstate ESTABLISHED,RELATED -j CONNMARK --restore-mark");
    }

    # inbound packets from WAN
    for my $wan ($self->isp_services) {
	my $dev   = $self->dev($wan);
	my $table = $self->mark_table($wan);
	$self->iptables("-t mangle -A PREROUTING -i $dev -m conntrack --ctstate NEW -j $table");
	$self->iptables("-t mangle -A PREROUTING -i $dev -m conntrack --ctstate ESTABLISHED,RELATED -j CONNMARK --restore-mark");
    }

}

sub _weight_to_probability {
    my $self = shift;
    my $svcs = shift;

    # first turn weights into proportions of the total
    my %weights = map {$_ => $self->weight($_)} @$svcs;
    my $total   = 0;
    $total     += $_ foreach (values %weights);
    my %proportions = map {$_ => $weights{$_}/$total} keys %weights;

    # now turn them into probabilities
    my %probabilities;

    my $last   = 0;
    for (sort {$proportions{$a}<=>$proportions{$b} || $a cmp $b} keys %proportions) {
	my $threshold = $proportions{$_}/(1-$last);
	$last        += $proportions{$_};
	$probabilities{$_} = $threshold;
    }
    return \%probabilities;
}

=head2 $bal->sanity_fw_rules()

This is called by set_firewall() to create a sensible series of
firewall rules that seeks to prevent spoofing, flooding, and other
antisocial behavior. It also enables UDP-based network time and domain
name service.

=cut

sub sanity_fw_rules {
    my $self = shift;

    # if any of the devices are ppp, then we clamp the mss
    my @ppp_devices = grep {/ppp\d+/} map {$self->dev($_)} $self->isp_services;
    $self->iptables("-t mangle -A POSTROUTING -o $_ -p tcp --tcp-flags SYN,RST SYN -j TCPMSS --clamp-mss-to-pmtu")
	foreach @ppp_devices;

    # lo is ok
    $self->iptables(['-A INPUT  -i lo -j ACCEPT',
		     '-A OUTPUT -o lo -j ACCEPT',
		     '-A INPUT -d 127.0.0.0/8 -j DROPPERM']);

    # accept continuing foreign traffic
    $self->iptables(['-A INPUT   -m state --state ESTABLISHED,RELATED -j ACCEPT',
		     '-A FORWARD -m state --state ESTABLISHED,RELATED -j ACCEPT',
		     '-A INPUT   -p tcp --tcp-flags SYN,ACK ACK -j ACCEPT',
		     '-A FORWARD -p tcp --tcp-flags SYN,ACK ACK -j ACCEPT',
		     '-A FORWARD -p tcp --tcp-flags SYN,ACK,FIN,RST RST -j ACCEPT'
		    ]);

    # we allow ICMP echo, but establish flood limits
    $self->iptables(['-A INPUT -p icmp --icmp-type echo-request -m limit --limit 1/s -j ACCEPT',
		     '-A INPUT -p icmp --icmp-type echo-request -j DROPFLOOD']);

    # establish expected traffic patterns between lan(s) and other interfaces
    for my $lan ($self->lan_services) {
	my $dev = $self->dev($lan);
	my $net = $self->net($lan);
	# allow unlimited traffic from internal network using legit address	
	$self->iptables("-A INPUT   -i $dev -s $net -j ACCEPT");

	# allow locally-generated output to the LAN on the LANDEV
	$self->iptables("-A OUTPUT  -o $dev -d $net  -j ACCEPT");
	# and allow broadcasts to the lan
	$self->iptables("-A OUTPUT  -o $dev -d 255.255.255.255/32  -j ACCEPT");

	# any outgoing udp packet is fine with me
	$self->iptables("-A OUTPUT  -p udp -s $net -j ACCEPT");

# These lines are now contained in 02.forwardings.pl
#	# allow domain and time services
#	$self->iptables(['-A INPUT   -p udp --source-port domain -j ACCEPT',
#			 "-A FORWARD -p udp --source-port domain -d $net -j ACCEPT"]);
#
#	# time
#	$self->iptables(['-A INPUT   -p udp --source-port ntp -j ACCEPT',
#			 "-A FORWARD -p udp --source-port ntp -d $net -j ACCEPT"]);

	# lan/wan forwarding
	# allow lan/wan forwarding
	for my $svc ($self->isp_services) {
	    my $ispdev = $self->dev($svc);
	    $self->iptables("-A FORWARD -i $dev -o $ispdev -s $net -j ACCEPT");
	    $self->iptables("-A OUTPUT -o $ispdev -j ACCEPT");
	}
    }

    # allow forwarding between lans
    my @lans = $self->lan_services;
    for (my $i=0;$i<@lans;$i++) {
	my $lan1 = $lans[$i];
	my $lan2 = $lans[$i+1];
	next unless $lan2;
	$self->iptables('-A FORWARD','-i',$self->dev($lan1),'-o',$self->dev($lan2),'-s',$self->net($lan1),'-d',$self->net($lan2),'-j ACCEPT');
	$self->iptables('-A FORWARD','-i',$self->dev($lan2),'-o',$self->dev($lan1),'-s',$self->net($lan2),'-d',$self->net($lan1),'-j ACCEPT');
    }

    # anything else is bizarre and should be dropped
    $self->iptables('-A OUTPUT  -j DROPSPOOF');
}

=head2 $bal->nat_fw_rules()

This is called by set_firewall() to set up basic NAT rules for lan traffic over ISP

=cut

sub nat_fw_rules {
    my $self = shift;
    return unless $self->lan_services;
    $self->iptables('-t nat -A POSTROUTING -o',$self->dev($_),'-j MASQUERADE')
	foreach $self->isp_services;
}

=head2 $bal->start_lsm()

Start an lsm process.

=cut

sub start_lsm {
    my $self = shift;
    my $lsm      = Net::ISP::Balance::ConfigData->config('lsm_path');
    my $lsm_conf = $self->lsm_conf_file;
    system "$lsm $lsm_conf /var/run/lsm.pid";
}

=head2 $bal->signal_lsm($signal)

Send a signal to a running LSM and return true if successfully
signalled. The signal can be numeric (e.g. 9) or a string ('TERM').

=cut

sub signal_lsm {
    my $self = shift;
    my $signal = shift;
    $signal   ||= 0;
    my $pid;
    open my $f,'/var/run/lsm.pid' or return;
    chomp($pid = <$f>);
    close $f;
    return unless $pid =~ /^\d+$/;
    return kill($signal=>$pid);
}


1;

=head1 BUGS

Please report bugs to GitHub: https://github.com/lstein/Net-ISP-Balance.

=head1 AUTHOR

Copyright 2014, Lincoln D. Stein (lincoln.stein@gmail.com)

Senior Principal Investigator,
Ontario Institute for Cancer Research

=head1 LICENSE

This package is distributed under the terms of the Perl Artistic
License 2.0. See http://www.perlfoundation.org/artistic_license_2_0.

=cut

__END__<|MERGE_RESOLUTION|>--- conflicted
+++ resolved
@@ -7,11 +7,7 @@
 eval 'use Net::Netmask';
 eval 'use Net::ISP::Balance::ConfigData';
 
-<<<<<<< HEAD
 our $VERSION    = '1.06';
-=======
-our $VERSION    = '1.05';
->>>>>>> 96443b29
 
 =head1 NAME
 
@@ -1173,7 +1169,6 @@
 
     my %ifaces;
     my $counter = 0;
-<<<<<<< HEAD
     for my $dev (sort keys %devs) {
 	my $info      = $ifs{$dev} or next;
 	my $svc       = $devs{$dev};
@@ -1197,27 +1192,6 @@
 	    ping    => $s->{$svc}{ping},
 	    weight  => $s->{$svc}{weight},
 	};
-=======
-    for my $dev (keys %devs) {
-	my $svc     = $devs{$dev};
-	my $role  = $svc ? $s->{$svc}{role} : '';
-	my $type  = $iface_type->{$dev};
-	my $info = $type eq 'static' ? $self->get_static_info($dev,$gateways->{$dev})
-	          :$type eq 'dhcp'   ? $self->get_dhcp_info($dev)
-	          :$type eq 'ppp'    ? $self->get_ppp_info($dev)
-		  :$self->guess_interface_info($dev);  # HACK FOR VPN tun0/tap0!! FIX!!!
-	$info ||= {dev=>$dev,running=>0}; # not running
-	$info or die "Couldn't figure out how to get info from $dev";
-	if ($role eq 'isp') {
-	    $counter++;
-	    $info->{fwmark} = $counter;
-	    $info->{table}  = $counter;
-	}
-	# next unless $info->{running};  # maybe we should do this?
-	$info->{ping} = $s->{$svc}{ping};
-	$info->{role} = $role;
-	$ifaces{$svc}=$info;
->>>>>>> 96443b29
     }
     $self->{services} = \%ifaces;
 }
@@ -1232,7 +1206,6 @@
     return $self->{dummy_data}{"ip_route_show"} || `ip route show all`;
 }
 
-<<<<<<< HEAD
 # This subroutine is called for dhcp-assigned IP addresses to try to
 # get the gateway. It is used for those unusual cases in which the gateway
 # is NOT the first IP address in the net block.
@@ -1247,157 +1220,6 @@
     while (<$fh>) {
         chomp;
 	$gw = $1 if /option routers (\S+)[,;]/;
-=======
-=head2 $info = $bal->get_ppp_info($dev)
-
-This nmethod returns a hashref containing information about a PPP
-network interface device, including IP address, gateway, network, and
-netmask. The $dev argument is a standard Linux network device name
-such as "ppp0".
-
-=cut
-
-sub get_ppp_info {
-    my $self     = shift;
-    my $device   = shift;
-    my $ifconfig = $self->_ifconfig($device) or return;
-    my ($ip)     = $ifconfig =~ /inet addr:(\S+)/;
-    my ($peer)   = $ifconfig =~ /P-t-P:(\S+)/;
-    my ($mask)   = $ifconfig =~ /Mask:(\S+)/;
-    my $up       = $ifconfig =~ /^\s+UP\s/m;
-    my $block    = Net::Netmask->new2($peer,$mask) or die $Net::Netmask::error;
-    return {running  => $up,
-	    dev => $device,
-	    ip  => $ip,
-	    gw  => $peer,
-	    net => "$block",
-	    fwmark => undef,};
-}
-
-# this subroutine gets called when there is no information in the interfaces table
-sub guess_interface_info {
-    my $self   = shift;
-    my $device = shift;
-    my $ifconfig = $self->_ifconfig($device) or return;
-    return $self->get_ppp_info($device)
-	if $ifconfig =~ /P-t-P/;
-    # otherwise we get the static info and then supplement
-    # with probing of the route table
-    my $r = $self->get_static_info($device,undef);
-    $r->{gw} = $self->_guess_gateway($device);  # this needs work
-    return;
-}
-
-sub _guess_gateway {
-    my $self = shift;
-    my $device = shift;
-
-    my ($current_network,%gateways);
-
-    open my $fh,"ip route show all |" or die "ip route: $!";
-    while (<$fh>) {
-	chomp;
-	$current_network = $1 if /^(\S+)/;
-	my ($destination_net,$gateway,$dev) = 
-	    /(\S+)\s+via\s+(\S+)\s+dev\s+(\w+)/ or next;
-	$destination_net = $current_network if $destination_net eq 'nexthop';
-	$gateways{$dev} = $gateway;
-    }
-    return $gateways{$device};
-}
-
-=head2 $info = $bal->get_static_info($device,$gw)
-
-This nmethod returns a hashref containing information about a
-statically-defined network interface device, including IP address,
-gateway, network, and netmask. The $dev argument is a standard Linux
-network device name such as "etho0".
-
-=cut
-
-
-sub get_static_info {
-    my $self     = shift;
-    my ($device,$gw) = @_;
-    my $ifconfig = $self->_ifconfig($device) or return;
-    my ($addr)   = $ifconfig =~ /inet addr:(\S+)/;
-    my $up       = $ifconfig =~ /^\s+UP\s/m;
-    my ($mask)   = $ifconfig =~ /Mask:(\S+)/;
-    my $block    = Net::Netmask->new2($addr,$mask) or die $Net::Netmask::error;
-    return {running  => $up,
-	    dev => $device,
-	    ip  => $addr,
-	    gw  => $gw || $block->nth(1),
-	    net => "$block",
-	    fwmark => undef,};
-}
-
-=head2 $info = $bal->get_dhcp_info($deb)
-
-This nmethod returns a hashref containing information about a network
-interface device that is configured via dhcp, including IP address,
-gateway, network, and netmask. The $dev argument is a standard Linux
-network device name such as "eth0".
-
-=cut
-
-sub get_dhcp_info {
-    my $self     = shift;
-    my $device   = shift;
-    my $fh       = $self->_open_dhclient_leases($device) or die "Can't find lease file for $device";
-    my $ifconfig = $self->_ifconfig($device)             or die "Can't ifconfig $device";
-
-    my ($ip,$gw,$netmask);
-    while (<$fh>) {
-	chomp;
-
-	if (/fixed-address (\S+);/) {
-	    $ip = $1;
-	    next;
-	}
-	
-	if (/option routers (\S+)[,;]/) {
-	    $gw = $1;
-	    next;
-	}
-
-	if (/option subnet-mask (\S+);/) {
-	    $netmask = $1;
-	    next;
-	}
-    }
-
-    die "Couldn't find all required information" 
-	unless defined($ip) && defined($gw) && defined($netmask);
-
-    my $up       = $ifconfig =~ /^\s+UP\s/m;
-    my $block = Net::Netmask->new2($ip,$netmask) or die $Net::Netmask::error;
-    return {running  => $up,
-	    dev => $device,
-	    ip  => $ip,
-	    gw  => $gw,
-	    net => "$block",
-	    fwmark => undef,
-    };
-}
-
-=head2 $path = $bal->find_dhclient_leases($dev)
-
-This method finds the dhclient configuration file corresponding to
-DHCP-managed device $dev. The device is a standard device name such as
-"eth0".
-
-=cut
-
-sub find_dhclient_leases {
-    my $self     = shift;
-    my $device = shift;
-    my @locations = ('/var/lib/NetworkManager','/var/lib/dhcp','/var/lib/dhclient');
-    for my $l (@locations) {
-	my @matches = glob("$l/dhclient*$device.lease*");
-	next unless @matches;
-	return $matches[0];
->>>>>>> 96443b29
     }
     return $gw;
 }
